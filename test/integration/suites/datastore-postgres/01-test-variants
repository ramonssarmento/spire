--- conflicted
+++ resolved
@@ -5,24 +5,14 @@
 
     docker-up "${SERVICE}"
 
-<<<<<<< HEAD
-    # Wait for postgres to be available
-    MAXCHECKS=15
+    # Wait up to two minutes for postgres to be available. It should come up
+    # pretty quick on developer machines but Travis is slow.
+    MAXCHECKS=40
     CHECKINTERVAL=3
     READY=
     for ((i=1;i<=MAXCHECKS;i++)); do
-        log-info "waiting for ${SERVICE} ($i of $MAXCHECKS)..."
-        if docker-compose exec "${SERVICE}" pg_isready -U postgres >/dev/null; then
-=======
-    # Wait up to two minutes for postgres to be available. It should come up
-    # pretty quick on developer machines but Travis is slow.
-    NUMCHECKS=40
-    CHECKINTERVAL=3
-    READY=
-    for ((i=1;i<=NUMCHECKS;i++)); do
-        log-info "waiting for ${SERVICE} ($i of $NUMCHECKS)..."
+        log-info "waiting for ${SERVICE} ($i of $MAXCHECKS max)..."
         if docker-compose exec "${SERVICE}" pg_isready -h localhost -U postgres >/dev/null; then
->>>>>>> 2d9384b3
             READY=1
             break
         fi
